--- conflicted
+++ resolved
@@ -12,13 +12,7 @@
     constructor(address _hashRegistryAddress) {
         hashRegistryContract = HashRegistry(_hashRegistryAddress);
     }
-
-<<<<<<< HEAD
-    function addHashes2Hash(bytes32[] memory hashArray) public returns (bytes32) {
-        // ensure the hash array is of length 2
-        if (hashArray.length != 2) {
-            revert Hashes2Hash_InvalidArgs();
-=======
+    
     ///   @notice Add a Hashes2Hash unit to the contract.
     ///   @param hashArray The array of hashes to add to the contract.
     ///   @return The hash of the hashes.
@@ -26,7 +20,6 @@
         // ensure the hashes are not zero before sending to the hash registry
         if (hashArray[0] == bytes32(0) || hashArray[1] == bytes32(0)) {
             revert Hashes2Hash_ZeroHashNotAllowed();
->>>>>>> fd2169eb
         }
 
         // and send it to the hash registry for storage
